--- conflicted
+++ resolved
@@ -96,7 +96,6 @@
     And the output should match /new_key2: DEC::PKCS7\[new value two\]\!/
     And the output should match /multi_encryption: DEC::PLAINTEXT\[jammy\]\! DEC::PKCS7\[dodger\]!/
 
-<<<<<<< HEAD
   Scenario: not editing a file should result in an untouched file
     Given my EDITOR is set to "/usr/bin/env true"
     When I run `bash -c 'cp test_edit.yaml test_edit.eyaml'`
@@ -114,7 +113,7 @@
     Given my EDITOR is set to "/usr/bin/env true"
     When I run `bash -c 'cp test_edit.yaml test_edit.eyaml'`
     When I run `eyaml edit --no-preamble test_edit.eyaml`
-=======
+
   Scenario: EDITOR has a space in it and isn't quoted or escaped
     Given my EDITOR is set to "./spaced editor.sh"
     When I run `bash -c 'cp test_input.yaml test_input.eyaml'`
@@ -131,5 +130,4 @@
     Given my EDITOR is set to ""./spaced editor.sh""
     When I run `bash -c 'cp test_input.yaml test_input.eyaml'`
     When I run `eyaml edit test_input.eyaml`
->>>>>>> 2467a4b0
     Then the stderr should contain "No changes detected"